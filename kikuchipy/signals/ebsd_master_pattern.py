# -*- coding: utf-8 -*-
# Copyright 2019-2021 The kikuchipy developers
#
# This file is part of kikuchipy.
#
# kikuchipy is free software: you can redistribute it and/or modify
# it under the terms of the GNU General Public License as published by
# the Free Software Foundation, either version 3 of the License, or
# (at your option) any later version.
#
# kikuchipy is distributed in the hope that it will be useful,
# but WITHOUT ANY WARRANTY; without even the implied warranty of
# MERCHANTABILITY or FITNESS FOR A PARTICULAR PURPOSE. See the
# GNU General Public License for more details.
#
# You should have received a copy of the GNU General Public License
# along with kikuchipy. If not, see <http://www.gnu.org/licenses/>.

import copy
import sys
from typing import Optional, Union

import dask.array as da
from dask.diagnostics import ProgressBar
from hyperspy._lazy_signals import LazySignal2D
from hyperspy._signals.signal2d import Signal2D
import numpy as np
from orix.crystal_map import CrystalMap, Phase, PhaseList
from orix.vector import Vector3d
from orix.quaternion import Rotation

from kikuchipy.detectors.ebsd_detector import EBSDDetector
from kikuchipy.pattern import rescale_intensity
from kikuchipy.projections.lambert_projection import LambertProjection
from kikuchipy.signals import LazyEBSD, EBSD
from kikuchipy.signals._common_image import CommonImage
from kikuchipy.signals.util._dask import get_chunking


class EBSDMasterPattern(CommonImage, Signal2D):
    """Simulated Electron Backscatter Diffraction (EBSD) master pattern.

    This class extends HyperSpy's Signal2D class for EBSD master
    patterns. Methods inherited from HyperSpy can be found in the
    HyperSpy user guide. See the docstring of
    :class:`hyperspy.signal.BaseSignal` for a list of additional
    attributes.

    Attributes
    ----------
    projection : str
        Which projection the pattern is in, "stereographic" or
        "lambert".
    hemisphere : str
        Which hemisphere the data contains: "north", "south" or "both".
    phase : orix.crystal_map.phase_list.Phase
        Phase describing the crystal structure used in the master
        pattern simulation.
    """

    _signal_type = "EBSDMasterPattern"
    _alias_signal_types = ["ebsd_master_pattern", "master_pattern"]
    _lazy = False

    # ---------------------- Custom properties ----------------------- #

    phase = Phase()
    projection = None
    hemisphere = None

    def __init__(self, *args, **kwargs):
        """Create an :class:`~kikuchipy.signals.EBSDMasterPattern`
        object from a :class:`hyperspy.signals.Signal2D` or a
        :class:`numpy.ndarray`.
        """
        Signal2D.__init__(self, *args, **kwargs)
        self.phase = kwargs.pop("phase", Phase())
        self.projection = kwargs.pop("projection", None)
        self.hemisphere = kwargs.pop("hemisphere", None)

    def get_patterns(
        self,
        rotations: Rotation,
        detector: EBSDDetector,
        energy: Union[int, float],
        dtype_out: type = np.float32,
        compute: bool = False,
        **kwargs,
    ) -> Union[EBSD, LazyEBSD]:
        """Return a dictionary of EBSD patterns projected onto a
        detector from a master pattern in the square Lambert
        projection :cite:`callahan2013dynamical`, for a set of crystal
        rotations relative to the EDAX TSL sample reference frame (RD,
        TD, ND) and a fixed detector-sample geometry.

        Parameters
        ----------
        rotations
            Set of crystal rotations to get patterns from. The shape of
            this object, a maximum of two dimensions, determines the
            navigation shape of the output signal.
        detector
            EBSD detector describing the detector dimensions and the
            detector-sample geometry with a single, fixed
            projection/pattern center.
        energy
            Acceleration voltage, in kV, used to simulate the desired
            master pattern to create a dictionary from.
        dtype_out
            Data type of the returned patterns, by default np.float32.
        compute
            Whether to return a lazy result, by default False. For more
            information see :func:`~dask.array.Array.compute`.
        kwargs
            Keyword arguments passed to
            :func:`~kikuchipy.signals.util.get_chunking` to control the
            number of chunks the dictionary creation and the output data
            array is split into. Only `chunk_shape`, `chunk_bytes` and
            `dtype_out` (to `dtype`) are passed on.

        Returns
        -------
        EBSD or LazyEBSD
            Signal with navigation and signal shape equal to the
            rotation object's and detector shape, respectively.

        Notes
        -----
        If the master pattern phase has a non-centrosymmetric point
        group, both the northern and southern hemispheres must be
        provided. For more details regarding the reference frame visit
        the reference frame user guide at:
        https://kikuchipy.org/en/latest/reference_frames.html.
        """
        if self.projection != "lambert":
            raise NotImplementedError(
                "Master pattern must be in the square Lambert projection"
            )
        if len(detector.pc) > 1:
            raise NotImplementedError(
                "Detector must have exactly one projection center"
            )

        # Get suitable chunks when iterating over the rotations. The
        # signal axes are not chunked.
        nav_shape = rotations.shape
        nav_dim = len(nav_shape)
        if nav_dim > 2:
            raise ValueError(
                "The rotations object can only have one or two dimensions, but an "
                f"object with {nav_dim} was passed"
            )
        data_shape = nav_shape + detector.shape
        chunks = get_chunking(
            data_shape=data_shape,
            nav_dim=nav_dim,
            sig_dim=len(detector.shape),
            chunk_shape=kwargs.pop("chunk_shape", None),
            chunk_bytes=kwargs.pop("chunk_bytes", None),
            dtype=dtype_out,
        )

        # Get the master pattern arrays created by a desired energy
        north_slice = ()
        if "energy" in [i.name for i in self.axes_manager.navigation_axes]:
            energies = self.axes_manager["energy"].axis
            north_slice += ((np.abs(energies - energy)).argmin(),)
        south_slice = north_slice
        if self.hemisphere == "both":
            north_slice = (0,) + north_slice
            south_slice = (1,) + south_slice
        elif not self.phase.point_group.contains_inversion:
            raise AttributeError(
                "For crystals of point groups without inversion symmetry, like the "
                "current {self.phase.point_group.name}, both hemispheres must be "
                "present in the master pattern signal"
            )
        master_north = self.data[north_slice]
        master_south = self.data[south_slice]

        # Whether to rescale pattern intensities after projection
        rescale = False
        if dtype_out != np.float32:
            rescale = True

        # Get direction cosines for each detector pixel relative to the
        # source point
        dc = _get_direction_cosines(detector)

        # Get dask array from rotations
        r_da = da.from_array(rotations.data, chunks=chunks[:nav_dim] + (-1,))

        # Which axes to drop and add when iterating over the rotations
        # dask array to produce the EBSD signal array, i.e. drop the
        # (4,)-shape quaternion axis and add detector shape axes, e.g.
        # (60, 60)
        if nav_dim == 1:
            drop_axis = 1
            new_axis = (1, 2)
        else:  # nav_dim == 2
            drop_axis = 2
            new_axis = (2, 3)

        # Project simulated patterns onto detector
        npx, npy = self.axes_manager.signal_shape
        scale = (npx - 1) / 2
        simulated = r_da.map_blocks(
            _get_patterns_chunk,
            dc=dc,
            master_north=master_north,
            master_south=master_south,
            npx=npx,
            npy=npy,
            scale=scale,
            rescale=rescale,
            dtype_out=dtype_out,
            drop_axis=drop_axis,
            new_axis=new_axis,
            chunks=chunks,
            dtype=dtype_out,
        )

        # Add crystal map and detector to keyword arguments
        kwargs = dict(
<<<<<<< HEAD
            xmap=CrystalMap(
                phase_list=PhaseList(self.phase),
                rotations=rotations,
            ),
=======
            xmap=CrystalMap(phase_list=PhaseList(self.phase), rotations=rotations),
>>>>>>> 59f5f382
            detector=detector,
        )

        # Specify navigation and signal axes for signal initialization
        names = ["y", "x", "dy", "dx"]
        scales = np.ones(4)
        ndim = simulated.ndim
        if ndim == 3:
            names = names[1:]
            scales = scales[1:]
        axes = [
            dict(
                size=data_shape[i],
                index_in_array=i,
                name=names[i],
                scale=scales[i],
                offset=0.0,
                units="px",
            )
            for i in range(ndim)
        ]

        if compute:
            with ProgressBar():
                print(
                    f"Creating a dictionary of {nav_shape} simulated patterns:",
                    file=sys.stdout,
                )
                patterns = simulated.compute()
            out = EBSD(patterns, axes=axes, **kwargs)
        else:
            out = LazyEBSD(simulated, axes=axes, **kwargs)

        return out

    # ------ Methods overwritten from hyperspy.signals.Signal2D ------ #
    def deepcopy(self):
        new = super().deepcopy()
        new.phase = self.phase.deepcopy()
        new.projection = copy.deepcopy(self.projection)
        new.hemisphere = copy.deepcopy(self.hemisphere)
        return new


class LazyEBSDMasterPattern(EBSDMasterPattern, LazySignal2D):
    """Lazy implementation of the :class:`EBSDMasterPattern` class.

    This class extends HyperSpy's LazySignal2D class for EBSD master
    patterns. Methods inherited from HyperSpy can be found in the
    HyperSpy user guide. See docstring of :class:`EBSDMasterPattern`
    for attributes and methods.
    """

    _lazy = True

    def __init__(self, *args, **kwargs):
        super().__init__(*args, **kwargs)


def _get_direction_cosines(detector: EBSDDetector) -> Vector3d:
    """Get the direction cosines between the detector and sample as done
    in EMsoft and :cite:`callahan2013dynamical`.

    Parameters
    ----------
    detector : EBSDDetector
        EBSDDetector object with a certain detector geometry and one
        projection center.

    Returns
    -------
    Vector3d
        Direction cosines for each detector pixel.
    """
    nrows, ncols = detector.shape

    pcx, pcy, pcz = detector.pc[0]
    xpc = ncols * (0.5 - pcx)
    ypc = nrows * (0.5 - pcy)
    L = nrows * pcz

    ncols_array = np.arange(ncols)
    nrows_array = np.arange(nrows)

    # Detector coordinates in microns
    det_x = -((-xpc - (1.0 - ncols) * 0.5) - ncols_array)
    det_y = (ypc - (1.0 - nrows) * 0.5) - nrows_array

    # Auxilliary angle to rotate between reference frames
    theta_c = np.radians(detector.tilt)
    sigma = np.radians(detector.sample_tilt)

    alpha = (np.pi / 2) - sigma + theta_c
    ca = np.cos(alpha)
    sa = np.sin(alpha)

    # Angle between normal of sample and detector. A positive angle
    # means the detector normal moves towards the right looking from the
    # detector to the sample
    omega = np.radians(detector.azimuthal)
    cw = np.cos(omega)
    sw = np.sin(omega)

    r_g_array = np.zeros((nrows, ncols, 3))

    Ls = -sw * det_x + L * cw
    Lc = cw * det_x + L * sw

    i, j = np.meshgrid(nrows_array[::-1], ncols_array, indexing="ij")

    r_g_array[..., 0] = det_y[i] * ca + sa * Ls[j]
    r_g_array[..., 1] = Lc[j]
    r_g_array[..., 2] = -sa * det_y[i] + ca * Ls[j]
    r_g = Vector3d(r_g_array)

    return r_g.unit


def _get_lambert_interpolation_parameters(
    rotated_direction_cosines: Vector3d, npx: int, npy: int, scale: Union[int, float]
) -> tuple:
    """Get interpolation parameters in the square Lambert projection, as
    implemented in EMsoft.

    Parameters
    ----------
    rotated_direction_cosines
        Rotated direction cosines vector.
    npx
        Number of pixels on the master pattern in the x direction.
    npy
        Number of pixels on the master pattern in the y direction.
    scale
        Factor to scale up from the square Lambert projection to the
        master pattern.

    Returns
    -------
    nii : numpy.ndarray
        Row coordinate of a point.
    nij : numpy.ndarray
        Column coordinate of a point.
    niip : numpy.ndarray
        Row coordinate of neighboring point.
    nijp : numpy.ndarray
        Column coordinate of a neighboring point.
    di : numpy.ndarray
        Row interpolation weight factor.
    dj : numpy.ndarray
        Column interpolation weight factor.
    dim : numpy.ndarray
        Row interpolation weight factor.
    djm : numpy.ndarray
        Column interpolation weight factor.
    """
    # Direction cosines to the square Lambert projection
    xy = (
        scale
        * LambertProjection.project(rotated_direction_cosines)
        / (np.sqrt(np.pi / 2))
    )

    i = xy[..., 1]
    j = xy[..., 0]
    nii = (i + scale).astype(int)
    nij = (j + scale).astype(int)
    niip = nii + 1
    nijp = nij + 1
    niip = np.where(niip < npx, niip, nii).astype(int)
    nijp = np.where(nijp < npy, nijp, nij).astype(int)
    nii = np.where(nii < 0, niip, nii).astype(int)
    nij = np.where(nij < 0, nijp, nij).astype(int)
    di = i - nii + scale
    dj = j - nij + scale
    dim = 1.0 - di
    djm = 1.0 - dj

    return nii, nij, niip, nijp, di, dj, dim, djm


def _get_patterns_chunk(
    rotations_array: np.ndarray,
    dc: Vector3d,
    master_north: np.ndarray,
    master_south: np.ndarray,
    npx: int,
    npy: int,
    scale: Union[int, float],
    rescale: bool,
    dtype_out: Optional[type] = np.float32,
) -> np.ndarray:
    """Get the EBSD patterns on the detector for each rotation in the
    chunk. Each pattern is found by a bi-quadratic interpolation of the
    master pattern as described in EMsoft.

    Parameters
    ----------
    rotations_array
        Array of rotations of shape (..., 4) for a given chunk in
        quaternions.
    dc
        Direction cosines unit vector between detector and sample.
    master_north
        Northern hemisphere of the master pattern.
    master_south
        Southern hemisphere of the master pattern.
    npx
        Number of pixels in the x-direction on the master pattern.
    npy
        Number of pixels in the y-direction on the master pattern.
    scale
        Factor to scale up from square Lambert projection to the master
        pattern.
    rescale
        Whether to call rescale_intensities() or not.
    dtype_out
        Data type of the returned patterns, by default np.float32.

    Returns
    -------
    numpy.ndarray
        3D or 4D array with simulated patterns.
    """
    rotations = Rotation(rotations_array)
    rotations_shape = rotations_array.shape[:-1]
    simulated = np.empty(shape=rotations_shape + dc.shape, dtype=dtype_out)
    for i in np.ndindex(rotations_shape):
        rotated_dc = rotations[i] * dc
        (
            nii,
            nij,
            niip,
            nijp,
            di,
            dj,
            dim,
            djm,
        ) = _get_lambert_interpolation_parameters(
<<<<<<< HEAD
            rotated_direction_cosines=rotated_dc,
            npx=npx,
            npy=npy,
            scale=scale,
=======
            rotated_direction_cosines=rotated_dc, npx=npx, npy=npy, scale=scale
>>>>>>> 59f5f382
        )
        pattern = np.where(
            rotated_dc.z >= 0,
            (
                master_north[nii, nij] * dim * djm
                + master_north[niip, nij] * di * djm
                + master_north[nii, nijp] * dim * dj
                + master_north[niip, nijp] * di * dj
            ),
            (
                master_south[nii, nij] * dim * djm
                + master_south[niip, nij] * di * djm
                + master_south[nii, nijp] * dim * dj
                + master_south[niip, nijp] * di * dj
            ),
        )
        if rescale:
            pattern = rescale_intensity(pattern, dtype_out=dtype_out)
        simulated[i] = pattern
    return simulated<|MERGE_RESOLUTION|>--- conflicted
+++ resolved
@@ -222,14 +222,7 @@
 
         # Add crystal map and detector to keyword arguments
         kwargs = dict(
-<<<<<<< HEAD
-            xmap=CrystalMap(
-                phase_list=PhaseList(self.phase),
-                rotations=rotations,
-            ),
-=======
             xmap=CrystalMap(phase_list=PhaseList(self.phase), rotations=rotations),
->>>>>>> 59f5f382
             detector=detector,
         )
 
@@ -468,14 +461,7 @@
             dim,
             djm,
         ) = _get_lambert_interpolation_parameters(
-<<<<<<< HEAD
-            rotated_direction_cosines=rotated_dc,
-            npx=npx,
-            npy=npy,
-            scale=scale,
-=======
             rotated_direction_cosines=rotated_dc, npx=npx, npy=npy, scale=scale
->>>>>>> 59f5f382
         )
         pattern = np.where(
             rotated_dc.z >= 0,
