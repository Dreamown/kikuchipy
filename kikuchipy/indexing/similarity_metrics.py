--- conflicted
+++ resolved
@@ -90,28 +90,6 @@
     as arguments, in that order. The scope and whether the metric is
     flat defines the intended data shapes. In the following table,
     (m,n) and (x,y) correspond to navigation and signal shape,
-<<<<<<< HEAD
-    respectively.
-
-    +--------------+-----------------------+----------------------+
-    | MetricScope  | flat = False          | flat = True          |
-    +==============+===========+===========+==========+===========+
-    |              | patterns    templates | patterns   templates |
-    |              |        returns        |       returns        |
-    +--------------+-----------+-----------+----------+-----------+
-    | MANY_TO_MANY | (n,m,y,x)    (N,y,x)  | (nm,yx)      (N,yx)  |
-    |              |        (n,m,N)        |        (nm,N)        |
-    +--------------+-----------+-----------+----------+-----------+
-    | ONE_TO_MANY  |   (y,x)      (N,y,x)  |   (yx,)      (N,yx)  |
-    |              |         (N,)          |        (N,)          |
-    +--------------+-----------+-----------+----------+-----------+
-    | MANY_TO_ONE  | (n,m,y,x)     (y,x)   | (nm,yx)      (yx,)   |
-    |              |         (n,m)         |        (nm,)         |
-    +--------------+-----------+-----------+----------+-----------+
-    | ONE_TO_ONE   |   (y,x)       (y,x)   |   (yx,)      (yx,)   |
-    |              |         scalar        |        scalar        |
-    +--------------+-----------+-----------+----------+-----------+
-=======
     respectively:
 
     ============ ========= ========= ======== ======== ========= =======
@@ -119,12 +97,11 @@
     ------------ ---------------------------- --------------------------
     \-           patterns  templates returns  patterns templates returns
     ============ ========= ========= ======== ======== ========= =======
-    MANY_TO_MANY (n,m,y,x) (N,y,x)   (N,n,m)  (nm,yx)  (N,yx)    (N,nm)
+    MANY_TO_MANY (n,m,y,x) (N,y,x)   (n,m,N)  (nm,yx)  (N,yx)    (nm,N)
     ONE_TO_MANY  (y,x)     (N,y,x)   (N,)     (yx,)    (N,yx)    (N,)
     MANY_TO_ONE  (n,m,y,x) (y,x)     (n,m)    (nm,yx)  (yx,)     (nm,)
     ONE_TO_ONE   (y,x)     (y,x)     (1,)     (yx,)    (yx,)     (1,)
     ============ ========= ========= ======== ======== ========= =======
->>>>>>> f6388c5d
     """
     sign = 1 if greater_is_better else -1
     if flat:
